--- conflicted
+++ resolved
@@ -1,670 +1,641 @@
-#!/usr/bin/python3
-
-from __future__ import absolute_import
-from __future__ import division
-from __future__ import print_function
-
-import argparse
-import json
-import logging
-import os
-
-import numpy as np
-import torch
-import torch.profiler
-from torch.utils.data import DataLoader
-from torch.autograd.profiler import record_function
-from models import KGReasoning
-from dataloader import TestDataset, TrainDataset, SingledirectionalOneShotIterator
-from tensorboardX import SummaryWriter
-import pickle
-from collections import defaultdict
-from tqdm import tqdm
-from util import flatten_query, list2tuple, parse_time, set_global_seed, eval_tuple
-from typing import Optional, Union, Sequence, Any, Tuple, List
-import functools
-import socket
-import datetime
-from datetime import datetime
-import sys
-sys.path.append("..")
-from utils.TimeCounter import TimeCounter
-
-
-# Print Fx Graph in Torch Dynamo
-from torch._dynamo import optimize
-from torch._inductor import graph
-# class CustomGraphLowering(graph.GraphLowering):
-#     def __init__(
-#         self,
-#         gm: torch.fx.GraphModule,
-#         *args,
-#         **kwargs,
-#     ):
-#         super().__init__(gm, *args, **kwargs)
-#         print("*"*30 + "Print Fx Graph" + "*"*30)
-#         gm.graph.print_tabular()
-# graph.GraphLowering = CustomGraphLowering
-
-
-# Regist Operator in Hidet
-import hidet
-from hidet import Tensor
-from hidet.ir.dtypes import promote_type
-from hidet.graph import ops
-from hidet.graph.frontend.torch.register_functions import register_function
-from hidet.graph.frontend.torch.register_methods import register_method
-
-@register_function(torch.nn.functional.Tensor)
-def torch_tensor(x):
-    return hidet.asarray(x)
-
-from utils.hidet_norm import kg_norm
-@register_function(torch.norm)
-def torch_norm(x, p=2, dim=1):
-    return kg_norm(x, p, dim)
-
-@register_function(torch.index_select)
-def torch_index_select(input, dim, index):
-    return ops.transform.take(input, index, axis=dim)
-
-@register_method(torch.Tensor.abs)
-def torch_Tensor_abs(self):
-    return ops.abs(self)
-
-@register_function(torch.cat)
-def cat(tensors: List[Tensor], dim: int):
-    dtype = functools.reduce(promote_type, [t.dtype for t in tensors])
-    tensors = [ops.cast(t, dtype) for t in tensors]
-
-    for tensor in tensors:
-        if tensor.shape[0] == 0:
-            tensors.remove(tensor)
-            
-    return ops.concat(tensors, dim)
-
-@register_method(torch.Tensor.reshape)
-def tensor_reshape_method(self: Tensor, shape) -> Tensor:
-    return ops.reshape(self, shape)
-
-@register_function(torch.reshape)
-def tensor_reshape_function(self: Tensor, shape) -> Tensor:
-    return ops.reshape(self, shape)
-
-<<<<<<< HEAD
-def get_broadcast_shape(x: Tensor, y: Tensor):
-    broadcase_shape = []
-    x_shape = x.shape
-    y_shape = y.shape
-    dim = max(len(x_shape), len(y_shape))
-    for i in reversed(range(dim)):
-        x_shape_i = 1 if i > len(x_shape)-1 else x_shape[i]
-        y_shape_i = 1 if i > len(y_shape)-1 else y_shape[i]
-        assert x_shape_i == 1 or y_shape_i == 1
-        broadcase_shape.append(x_shape_i if y_shape_i == 1 else y_shape_i)
-    return list(reversed(broadcase_shape))
-
-=======
->>>>>>> 87d7e5bf
-@register_function(torch.broadcast_tensors)
-def broadcast_tensors(*tensors):
-    from hidet.ir.utils.broadcast_utils import broadcast_shapes
-    shape_list = []
-    for t in tensors:
-        shape_list.append(t.shape)
-    b_shape = broadcast_shapes(shape_list)
-    new_tensors = []
-    for t in tensors:
-        new_tensors.append(ops.broadcast(t, b_shape))
-    return new_tensors
-
-from utils.hidet_digamma import digamma
-@register_function(torch.digamma)
-def torch_digamma(x):
-    return digamma(x)
-
-from utils.hidet_gamma import lgamma
-@register_method(torch.Tensor.lgamma)
-def torch_lgamma(self: Tensor) -> Tensor:
-    return lgamma(self)
-
-@register_function(torch._assert_async)
-def torch_assert_async(x, assert_msg):
-    return None
-
-
-
-query_name_dict = {('e',('r',)): '1p', 
-                    ('e', ('r', 'r')): '2p',
-                    ('e', ('r', 'r', 'r')): '3p',
-                    (('e', ('r',)), ('e', ('r',))): '2i',
-                    (('e', ('r',)), ('e', ('r',)), ('e', ('r',))): '3i',
-                    ((('e', ('r',)), ('e', ('r',))), ('r',)): 'ip',
-                    (('e', ('r', 'r')), ('e', ('r',))): 'pi',
-                    (('e', ('r',)), ('e', ('r', 'n'))): '2in',
-                    (('e', ('r',)), ('e', ('r',)), ('e', ('r', 'n'))): '3in',
-                    ((('e', ('r',)), ('e', ('r', 'n'))), ('r',)): 'inp',
-                    (('e', ('r', 'r')), ('e', ('r', 'n'))): 'pin',
-                    (('e', ('r', 'r', 'n')), ('e', ('r',))): 'pni',
-                    (('e', ('r',)), ('e', ('r',)), ('u',)): '2u-DNF',
-                    ((('e', ('r',)), ('e', ('r',)), ('u',)), ('r',)): 'up-DNF',
-                    ((('e', ('r', 'n')), ('e', ('r', 'n'))), ('n',)): '2u-DM',
-                    ((('e', ('r', 'n')), ('e', ('r', 'n'))), ('n', 'r')): 'up-DM'
-                }
-name_query_dict = {value: key for key, value in query_name_dict.items()}
-all_tasks = list(name_query_dict.keys()) # ['1p', '2p', '3p', '2i', '3i', 'ip', 'pi', '2in', '3in', 'inp', 'pin', 'pni', '2u-DNF', '2u-DM', 'up-DNF', 'up-DM']
-
-def parse_args(args=None):
-    parser = argparse.ArgumentParser(
-        description='Training and Testing Knowledge Graph Embedding Models',
-        usage='train.py [<args>] [-h | --help]'
-    )
-
-    parser.add_argument('--cuda', action='store_true', help='use GPU')
-    
-    parser.add_argument('--do_train', action='store_true', help="do train")
-    parser.add_argument('--do_valid', action='store_true', help="do valid")
-    parser.add_argument('--do_test', action='store_true', help="do test")
-
-    parser.add_argument('--data_path', type=str, default=None, help="KG data path")
-    parser.add_argument('-n', '--negative_sample_size', default=128, type=int, help="negative entities sampled per query")
-    parser.add_argument('-d', '--hidden_dim', default=500, type=int, help="embedding dimension")
-    parser.add_argument('-g', '--gamma', default=12.0, type=float, help="margin in the loss")
-    parser.add_argument('-b', '--batch_size', default=1024, type=int, help="batch size of queries")
-    parser.add_argument('--test_batch_size', default=1, type=int, help='valid/test batch size')
-    parser.add_argument('-lr', '--learning_rate', default=0.0001, type=float)
-    parser.add_argument('-cpu', '--cpu_num', default=10, type=int, help="used to speed up torch.dataloader")
-    parser.add_argument('-save', '--save_path', default=None, type=str, help="no need to set manually, will configure automatically")
-    parser.add_argument('--max_steps', default=100000, type=int, help="maximum iterations to train")
-    parser.add_argument('--warm_up_steps', default=None, type=int, help="no need to set manually, will configure automatically")
-    
-    parser.add_argument('--save_checkpoint_steps', default=50000, type=int, help="save checkpoints every xx steps")
-    parser.add_argument('--valid_steps', default=10000, type=int, help="evaluate validation queries every xx steps")
-    parser.add_argument('--log_steps', default=100, type=int, help='train log every xx steps')
-    parser.add_argument('--test_log_steps', default=1000, type=int, help='valid/test log every xx steps')
-    
-    parser.add_argument('--nentity', type=int, default=0, help='DO NOT MANUALLY SET')
-    parser.add_argument('--nrelation', type=int, default=0, help='DO NOT MANUALLY SET')
-    
-    parser.add_argument('--geo', default='vec', type=str, choices=['vec', 'box', 'beta'], help='the reasoning model, vec for GQE, box for Query2box, beta for BetaE')
-    parser.add_argument('--print_on_screen', action='store_true')
-    
-    parser.add_argument('--tasks', default='1p.2p.3p.2i.3i.ip.pi.2in.3in.inp.pin.pni.2u.up', type=str, help="tasks connected by dot, refer to the BetaE paper for detailed meaning and structure of each task")
-    parser.add_argument('--seed', default=0, type=int, help="random seed")
-    parser.add_argument('-betam', '--beta_mode', default="(1600,2)", type=str, help='(hidden_dim,num_layer) for BetaE relational projection')
-    parser.add_argument('-boxm', '--box_mode', default="(none,0.02)", type=str, help='(offset activation,center_reg) for Query2box, center_reg balances the in_box dist and out_box dist')
-    parser.add_argument('--prefix', default=None, type=str, help='prefix of the log path')
-    parser.add_argument('--checkpoint_path', default=None, type=str, help='path for loading the checkpoints')
-    parser.add_argument('-evu', '--evaluate_union', default="DNF", type=str, choices=['DNF', 'DM'], help='the way to evaluate union queries, transform it to disjunctive normal form (DNF) or use the De Morgan\'s laws (DM)')
-    parser.add_argument("-c", "--compile", default="eager", type=str, choices=["hidet", "inductor", "eager"], help="torch backend")
-
-    return parser.parse_args(args)
-
-def save_model(model, optimizer, save_variable_list, args):
-    '''
-    Save the parameters of the model and the optimizer,
-    as well as some other variables such as step and learning_rate
-    '''
-    
-    argparse_dict = vars(args)
-    with open(os.path.join(args.save_path, 'config.json'), 'w') as fjson:
-        json.dump(argparse_dict, fjson)
-
-    torch.save({
-        **save_variable_list,
-        'model_state_dict': model.state_dict(),
-        'optimizer_state_dict': optimizer.state_dict()},
-        os.path.join(args.save_path, 'checkpoint')
-    )
-
-def set_logger(args):
-    '''
-    Write logs to console and log file
-    '''
-    if args.do_train:
-        log_file = os.path.join(args.save_path, 'train.log')
-    else:
-        log_file = os.path.join(args.save_path, 'test.log')
-
-    logging.basicConfig(
-        format='%(asctime)s %(levelname)-8s %(message)s',
-        level=logging.INFO,
-        datefmt='%Y-%m-%d %H:%M:%S',
-        filename=log_file,
-        filemode='a+'
-    )
-    if args.print_on_screen:
-        console = logging.StreamHandler()
-        console.setLevel(logging.INFO)
-        formatter = logging.Formatter('%(asctime)s %(levelname)-8s %(message)s')
-        console.setFormatter(formatter)
-        logging.getLogger('').addHandler(console)
-
-def log_metrics(mode, step, metrics):
-    '''
-    Print the evaluation logs
-    '''
-    for metric in metrics:
-        logging.info('%s %s at step %d: %f' % (mode, metric, step, metrics[metric]))
-
-<<<<<<< HEAD
-
-from utils.perf_time import TimeClock
-# @TimeCounter.count_time()
-=======
-@TimeCounter.count_time()
->>>>>>> 87d7e5bf
-def evaluate(model, tp_answers, fn_answers, args, dataloader, query_name_dict, mode, step, writer):
-    '''
-    Evaluate queries in dataloader
-    '''
-    average_metrics = defaultdict(float)
-    all_metrics = defaultdict(float)
-
-    time_counter1 = TimeCounter.profile_time('time_counter1', warmup_interval=3)
-    time_counter1.__enter__()
-    metrics = model.test_step(model, tp_answers, fn_answers, args, dataloader, query_name_dict)
-    time_counter1.__exit__(None, None, None)
-    
-    num_query_structures = 0
-    num_queries = 0
-    for query_structure in metrics:
-        log_metrics(mode+" "+query_name_dict[query_structure], step, metrics[query_structure])
-        for metric in metrics[query_structure]:
-            writer.add_scalar("_".join([mode, query_name_dict[query_structure], metric]), metrics[query_structure][metric], step)
-            all_metrics["_".join([query_name_dict[query_structure], metric])] = metrics[query_structure][metric]
-            if metric != 'num_queries':
-                average_metrics[metric] += metrics[query_structure][metric]
-        num_queries += metrics[query_structure]['num_queries']
-        num_query_structures += 1
-
-    for metric in average_metrics:
-        average_metrics[metric] /= num_query_structures
-        writer.add_scalar("_".join([mode, 'average', metric]), average_metrics[metric], step)
-        all_metrics["_".join(["average", metric])] = average_metrics[metric]
-    log_metrics('%s average'%mode, step, average_metrics)
-
-    return all_metrics
-        
-def load_data(args, tasks):
-    '''
-    Load queries and remove queries not in tasks
-    '''
-    logging.info("loading data")
-    train_queries = pickle.load(open(os.path.join(args.data_path, "train-queries.pkl"), 'rb'))
-    train_answers = pickle.load(open(os.path.join(args.data_path, "train-answers.pkl"), 'rb'))
-    valid_queries = pickle.load(open(os.path.join(args.data_path, "valid-queries.pkl"), 'rb'))
-    valid_hard_answers = pickle.load(open(os.path.join(args.data_path, "valid-hard-answers.pkl"), 'rb'))
-    valid_easy_answers = pickle.load(open(os.path.join(args.data_path, "valid-easy-answers.pkl"), 'rb'))
-    test_queries = pickle.load(open(os.path.join(args.data_path, "test-queries.pkl"), 'rb'))
-    test_hard_answers = pickle.load(open(os.path.join(args.data_path, "test-hard-answers.pkl"), 'rb'))
-    test_easy_answers = pickle.load(open(os.path.join(args.data_path, "test-easy-answers.pkl"), 'rb'))
-    
-    # remove tasks not in args.tasks
-    for name in all_tasks:
-        if 'u' in name:
-            name, evaluate_union = name.split('-')
-        else:
-            evaluate_union = args.evaluate_union
-        if name not in tasks or evaluate_union != args.evaluate_union:
-            query_structure = name_query_dict[name if 'u' not in name else '-'.join([name, evaluate_union])]
-            if query_structure in train_queries:
-                del train_queries[query_structure]
-            if query_structure in valid_queries:
-                del valid_queries[query_structure]
-            if query_structure in test_queries:
-                del test_queries[query_structure]
-
-    return train_queries, train_answers, valid_queries, valid_hard_answers, valid_easy_answers, test_queries, test_hard_answers, test_easy_answers
-
-def main(args):
-    set_global_seed(args.seed)
-    tasks = args.tasks.split('.')
-    for task in tasks:
-        if 'n' in task and args.geo in ['box', 'vec']:
-            assert False, "Q2B and GQE cannot handle queries with negation"
-    if args.evaluate_union == 'DM':
-        assert args.geo == 'beta', "only BetaE supports modeling union using De Morgan's Laws"
-
-    cur_time = parse_time()
-    if args.prefix is None:
-        prefix = 'logs'
-    else:
-        prefix = args.prefix
-
-    print ("overwritting args.save_path")
-    args.save_path = os.path.join(prefix, args.data_path.split('/')[-1], args.tasks, args.geo)
-    if args.geo in ['box']:
-        tmp_str = "g-{}-mode-{}".format(args.gamma, args.box_mode)
-    elif args.geo in ['vec']:
-        tmp_str = "g-{}".format(args.gamma)
-    elif args.geo == 'beta':
-        tmp_str = "g-{}-mode-{}".format(args.gamma, args.beta_mode)
-
-    if args.checkpoint_path is not None:
-        args.save_path = args.checkpoint_path
-    else:
-        args.save_path = os.path.join(args.save_path, tmp_str, cur_time)
-
-    if not os.path.exists(args.save_path):
-        os.makedirs(args.save_path)
-
-    print ("logging to", args.save_path)
-    if not args.do_train: # if not training, then create tensorboard files in some tmp location
-        writer = SummaryWriter('./logs-debug/unused-tb')
-    else:
-        writer = SummaryWriter(args.save_path)
-    set_logger(args)
-
-    with open('%s/stats.txt'%args.data_path) as f:
-        entrel = f.readlines()
-        nentity = int(entrel[0].split(' ')[-1])
-        nrelation = int(entrel[1].split(' ')[-1])
-    args.nentity = nentity
-    args.nrelation = nrelation
-    
-    logging.info('-------------------------------'*3)
-    logging.info('Geo: %s' % args.geo)
-    logging.info('Data Path: %s' % args.data_path)
-    logging.info('#entity: %d' % nentity)
-    logging.info('#relation: %d' % nrelation)
-    logging.info('#max steps: %d' % args.max_steps)
-    logging.info('Evaluate unoins using: %s' % args.evaluate_union)
-
-    # prepare data
-    train_queries, train_answers, valid_queries, valid_hard_answers, valid_easy_answers, test_queries, test_hard_answers, test_easy_answers = load_data(args, tasks)        
-
-    logging.info("Training info:")
-    if args.do_train:
-        for query_structure in train_queries:
-            logging.info(query_name_dict[query_structure]+": "+str(len(train_queries[query_structure])))
-        train_path_queries = defaultdict(set)
-        train_other_queries = defaultdict(set)
-        path_list = ['1p', '2p', '3p']
-        for query_structure in train_queries:
-            if query_name_dict[query_structure] in path_list:
-                train_path_queries[query_structure] = train_queries[query_structure]
-            else:
-                train_other_queries[query_structure] = train_queries[query_structure]
-        train_path_queries = flatten_query(train_path_queries)
-        train_path_iterator = SingledirectionalOneShotIterator(DataLoader(
-                                    TrainDataset(train_path_queries, nentity, nrelation, args.negative_sample_size, train_answers),
-                                    batch_size=args.batch_size,
-                                    shuffle=True,
-                                    num_workers=args.cpu_num,
-                                    collate_fn=TrainDataset.collate_fn
-                                ))
-        if len(train_other_queries) > 0:
-            train_other_queries = flatten_query(train_other_queries)
-            train_other_iterator = SingledirectionalOneShotIterator(DataLoader(
-                                        TrainDataset(train_other_queries, nentity, nrelation, args.negative_sample_size, train_answers),
-                                        batch_size=args.batch_size,
-                                        shuffle=True,
-                                        num_workers=args.cpu_num,
-                                        collate_fn=TrainDataset.collate_fn
-                                    ))
-        else:
-            train_other_iterator = None
-    
-    
-    logging.info("Validation info:")
-    if args.do_valid:
-        for query_structure in valid_queries:
-            logging.info(query_name_dict[query_structure]+": "+str(len(valid_queries[query_structure])))
-        valid_queries = flatten_query(valid_queries)
-        valid_dataloader = DataLoader(
-            TestDataset(
-                valid_queries, 
-                args.nentity, 
-                args.nrelation, 
-            ), 
-            batch_size=args.test_batch_size,
-            num_workers=args.cpu_num, 
-            collate_fn=TestDataset.collate_fn
-        )
-
-
-    logging.info("Test info:")
-    if args.do_test:
-        for query_structure in test_queries:
-            logging.info(query_name_dict[query_structure]+": "+str(len(test_queries[query_structure])))
-        test_queries = flatten_query(test_queries)
-        test_dataloader = DataLoader(
-            TestDataset(
-                test_queries, 
-                args.nentity, 
-                args.nrelation, 
-            ), 
-            batch_size=args.test_batch_size,
-            num_workers=args.cpu_num, 
-            collate_fn=TestDataset.collate_fn
-        )
-
-    model = KGReasoning(
-        nentity=nentity,
-        nrelation=nrelation,
-        hidden_dim=args.hidden_dim,
-        gamma=args.gamma,
-        geo=args.geo,
-        use_cuda = args.cuda,
-        box_mode=eval_tuple(args.box_mode),
-        beta_mode = eval_tuple(args.beta_mode),
-        test_batch_size=args.test_batch_size,
-        query_name_dict = query_name_dict
-    )
-
-<<<<<<< HEAD
-    if args.compile == "eager":
-        model = model
-    elif args.compile == "inductor":
-        model = torch.compile(model, backend="inductor")
-    elif args.compile == "hidet":
-        model = torch.compile(model, backend="hidet")
-    # current_time = datetime.now().strftime("%Y%m%d-%H%M%S")
-=======
-    # inductor_model = torch.compile(model, backend="inductor")
-
-    # hidet.torch.dynamo_config.print_input_graph(True)
-
-    # import datetime
-    # current_time = datetime.datetime.now().strftime("%Y%m%d-%H%M%S")
->>>>>>> 87d7e5bf
-    # hidet.torch.dynamo_config.dump_graph_ir("graph_hidet/" + current_time + args.geo)
-    # hidet.torch.dynamo_config.correctness_report()
-<<<<<<< HEAD
-    # hidet.torch.dynamo_config.print_input_graph(True)
-    # hidet.torch.dynamo_config.search_space(2)
-    # hidet_model = torch.compile(model, backend="hidet")
-=======
-    model = torch.compile(model, backend="hidet")
->>>>>>> 87d7e5bf
-
-    logging.info('Model Parameter Configuration:')
-    num_params = 0
-    for name, param in model.named_parameters():
-        logging.info('Parameter %s: %s, require_grad = %s' % (name, str(param.size()), str(param.requires_grad)))
-        if param.requires_grad:
-            num_params += np.prod(param.size())
-    logging.info('Parameter Number: %d' % num_params)
-
-    if args.cuda:
-        model = model.cuda()
-        # inductor_model = inductor_model.cuda()
-        # hidet_model = hidet_model.cuda()
-    
-    if args.do_train:
-        current_learning_rate = args.learning_rate
-        optimizer = torch.optim.Adam(
-            filter(lambda p: p.requires_grad, model.parameters()), 
-            lr=current_learning_rate
-        )
-        warm_up_steps = args.max_steps // 2
-
-    if args.checkpoint_path is not None:
-        logging.info('Loading checkpoint %s...' % args.checkpoint_path)
-        checkpoint = torch.load(os.path.join(args.checkpoint_path, 'checkpoint'))
-        init_step = checkpoint['step']
-        model.load_state_dict(checkpoint['model_state_dict'])
-
-        if args.do_train:
-            current_learning_rate = checkpoint['current_learning_rate']
-            warm_up_steps = checkpoint['warm_up_steps']
-            optimizer.load_state_dict(checkpoint['optimizer_state_dict'])
-    else:
-        logging.info('Ramdomly Initializing %s Model...' % args.geo)
-        init_step = 0
-
-    step = init_step 
-    if args.geo == 'box':
-        logging.info('box mode = %s' % args.box_mode)
-    elif args.geo == 'beta':
-        logging.info('beta mode = %s' % args.beta_mode)
-    logging.info('tasks = %s' % args.tasks)
-    logging.info('init_step = %d' % init_step)
-    if args.do_train:
-        logging.info('Start Training...')
-        logging.info('learning_rate = %d' % current_learning_rate)
-    logging.info('batch_size = %d' % args.batch_size)
-    logging.info('hidden_dim = %d' % args.hidden_dim)
-    logging.info('gamma = %f' % args.gamma)
-    
-    if args.do_train:
-        training_logs = []
-
-        #Training Loop
-        for step in range(init_step, args.max_steps):
-            if step == 2*args.max_steps//3:
-                args.valid_steps *= 4
-
-            log = model.train_step(model, optimizer, train_path_iterator, args, step)
-            for metric in log:
-                writer.add_scalar('path_'+metric, log[metric], step)
-            if train_other_iterator is not None:
-                log = model.train_step(model, optimizer, train_other_iterator, args, step)
-                for metric in log:
-                    writer.add_scalar('other_'+metric, log[metric], step)
-                log = model.train_step(model, optimizer, train_path_iterator, args, step)
-
-            training_logs.append(log)
-
-            if step >= warm_up_steps:
-                current_learning_rate = current_learning_rate / 5
-                logging.info('Change learning_rate to %f at step %d' % (current_learning_rate, step))
-                optimizer = torch.optim.Adam(
-                    filter(lambda p: p.requires_grad, model.parameters()), 
-                    lr=current_learning_rate
-                )
-                warm_up_steps = warm_up_steps * 1.5
-            
-            if step % args.save_checkpoint_steps == 0:
-                save_variable_list = {
-                    'step': step, 
-                    'current_learning_rate': current_learning_rate,
-                    'warm_up_steps': warm_up_steps
-                }
-                save_model(model, optimizer, save_variable_list, args)
-
-            if step % args.valid_steps == 0 and step > 0:
-                if args.do_valid:
-                    logging.info('Evaluating on Valid Dataset...')
-                    valid_all_metrics = evaluate(model, valid_easy_answers, valid_hard_answers, args, valid_dataloader, query_name_dict, 'Valid', step, writer)
-
-                if args.do_test:
-                    logging.info('Evaluating on Test Dataset...')
-                    test_all_metrics = evaluate(model, test_easy_answers, test_hard_answers, args, test_dataloader, query_name_dict, 'Test', step, writer)
-                
-            if step % args.log_steps == 0:
-                metrics = {}
-                for metric in training_logs[0].keys():
-                    metrics[metric] = sum([log[metric] for log in training_logs])/len(training_logs)
-
-                log_metrics('Training average', step, metrics)
-                training_logs = []
-        
-        save_variable_list = {
-            'step': step, 
-            'current_learning_rate': current_learning_rate,
-            'warm_up_steps': warm_up_steps
-        }
-        save_model(model, optimizer, save_variable_list, args)
-        
-    try:
-        print (step)
-    except:
-        step = 0
-
-    if args.do_test:
-        logging.info('Evaluating on Test Dataset...')
-        # warmup
-<<<<<<< HEAD
-        # for _ in range(50):
-            # _ = evaluate(model, test_easy_answers, test_hard_answers, args, test_dataloader, query_name_dict, 'Test', step, writer)    
-=======
-        for _ in range(20):
-            _ = evaluate(model, test_easy_answers, test_hard_answers, args, test_dataloader, query_name_dict, 'Test', step, writer)    
->>>>>>> 87d7e5bf
-            # _ = evaluate(inductor_model, test_easy_answers, test_hard_answers, args, test_dataloader, query_name_dict, 'Test', step, writer)
-            # _ = evaluate(hidet_model, test_easy_answers, test_hard_answers, args, test_dataloader, query_name_dict, 'Test', step, writer)
-
-        # from torch.profiler import profile, record_function, ProfilerActivity
-        # with torch.autograd.profiler.profile(activities=[ProfilerActivity.CPU, ProfilerActivity.CUDA], record_shapes=True) as prof:
-        # with torch.autograd.profiler.profile(enabled=True) as prof:
-        # torch.cuda.memory._record_memory_history()
-        # test_all_metrics = evaluate(model, test_easy_answers, test_hard_answers, args, test_dataloader, query_name_dict, 'Test', step, writer)    
-<<<<<<< HEAD
-
-
-        for _ in range(6):
-            test_all_metrics = evaluate(model, test_easy_answers, test_hard_answers, args, test_dataloader, query_name_dict, 'Test', step, writer)    
-=======
-        # test_all_metrics = evaluate(inductor_model, test_easy_answers, test_hard_answers, args, test_dataloader, query_name_dict, 'Test', step, writer)    
->>>>>>> 87d7e5bf
-        # test_all_metrics = evaluate(hidet_model, test_easy_answers, test_hard_answers, args, test_dataloader, query_name_dict, 'Test', step, writer)    
-       
-        # torch.cuda.memory._dump_snapshot("my_snapshot.pickle")
-        # print(prof.key_averages().table(sort_by="cuda_time_total", row_limit=10))
-
-
-        # logging.basicConfig(
-        #     format="%(levelname)s:%(asctime)s %(message)s",
-        #     level=logging.INFO,
-        #     datefmt="%Y-%m-%d %H:%M:%S",
-        # )
-        # logger: logging.Logger = logging.getLogger(__name__)
-        # logger.setLevel(level=logging.INFO)
-        # TIME_FORMAT_STR: str = "%b_%d_%H_%M_%S"
-
-        # def trace_handler(prof: torch.profiler.profile):
-        #     # Prefix for file names.
-        #     host_name = socket.gethostname()
-        #     timestamp = datetime.now().strftime(TIME_FORMAT_STR)
-        #     file_prefix = f"{host_name}_{timestamp}"
-        #     # Construct the trace file.
-        #     prof.export_chrome_trace(f"{file_prefix}.json.gz")
-        #     # Construct the memory timeline file.
-        #     prof.export_memory_timeline(f"{file_prefix}.html", device="cuda:0")
-
-        # with torch.profiler.profile(
-        #     activities=[
-        #         torch.profiler.ProfilerActivity.CPU,
-        #         torch.profiler.ProfilerActivity.CUDA,
-        #     ],
-        #     schedule=torch.profiler.schedule(wait=0, warmup=0, active=6, repeat=1),
-        #     record_shapes=True,
-        #     profile_memory=True,
-        #     with_stack=True,
-        #     on_trace_ready=trace_handler,
-        # ) as prof:
-        #     for _ in range(2):
-        #         prof.step()
-        #         with record_function("## forward ##"):
-        #             # test_all_metrics = evaluate(model, test_easy_answers, test_hard_answers, args, test_dataloader, query_name_dict, 'Test', step, writer)    
-        #             test_all_metrics = evaluate(inductor_model, test_easy_answers, test_hard_answers, args, test_dataloader, query_name_dict, 'Test', step, writer)    
-        #             # test_all_metrics = evaluate(hidet_model, test_easy_answers, test_hard_answers, args, test_dataloader, query_name_dict, 'Test', step, writer)    
-       
-
-    logging.info("Training finished!!")
-
-
-if __name__ == '__main__':
-    main(parse_args())
+#!/usr/bin/python3
+
+from __future__ import absolute_import
+from __future__ import division
+from __future__ import print_function
+
+import argparse
+import json
+import logging
+import os
+
+import numpy as np
+import torch
+import torch.profiler
+from torch.utils.data import DataLoader
+from torch.autograd.profiler import record_function
+from models import KGReasoning
+from dataloader import TestDataset, TrainDataset, SingledirectionalOneShotIterator
+from tensorboardX import SummaryWriter
+import pickle
+from collections import defaultdict
+from tqdm import tqdm
+from util import flatten_query, list2tuple, parse_time, set_global_seed, eval_tuple
+from typing import Optional, Union, Sequence, Any, Tuple, List
+import functools
+import socket
+import datetime
+from datetime import datetime
+import sys
+sys.path.append("..")
+from utils.TimeCounter import TimeCounter
+
+
+# Print Fx Graph in Torch Dynamo
+from torch._dynamo import optimize
+from torch._inductor import graph
+# class CustomGraphLowering(graph.GraphLowering):
+#     def __init__(
+#         self,
+#         gm: torch.fx.GraphModule,
+#         *args,
+#         **kwargs,
+#     ):
+#         super().__init__(gm, *args, **kwargs)
+#         print("*"*30 + "Print Fx Graph" + "*"*30)
+#         gm.graph.print_tabular()
+# graph.GraphLowering = CustomGraphLowering
+
+
+# Regist Operator in Hidet
+import hidet
+from hidet import Tensor
+from hidet.ir.dtypes import promote_type
+from hidet.graph import ops
+from hidet.graph.frontend.torch.register_functions import register_function
+from hidet.graph.frontend.torch.register_methods import register_method
+
+@register_function(torch.nn.functional.Tensor)
+def torch_tensor(x):
+    return hidet.asarray(x)
+
+from utils.hidet_norm import kg_norm
+@register_function(torch.norm)
+def torch_norm(x, p=2, dim=1):
+    return kg_norm(x, p, dim)
+
+@register_function(torch.index_select)
+def torch_index_select(input, dim, index):
+    return ops.transform.take(input, index, axis=dim)
+
+@register_method(torch.Tensor.abs)
+def torch_Tensor_abs(self):
+    return ops.abs(self)
+
+@register_function(torch.cat)
+def cat(tensors: List[Tensor], dim: int):
+    dtype = functools.reduce(promote_type, [t.dtype for t in tensors])
+    tensors = [ops.cast(t, dtype) for t in tensors]
+
+    for tensor in tensors:
+        if tensor.shape[0] == 0:
+            tensors.remove(tensor)
+            
+    return ops.concat(tensors, dim)
+
+@register_method(torch.Tensor.reshape)
+def tensor_reshape_method(self: Tensor, shape) -> Tensor:
+    return ops.reshape(self, shape)
+
+@register_function(torch.reshape)
+def tensor_reshape_function(self: Tensor, shape) -> Tensor:
+    return ops.reshape(self, shape)
+
+def get_broadcast_shape(x: Tensor, y: Tensor):
+    broadcase_shape = []
+    x_shape = x.shape
+    y_shape = y.shape
+    dim = max(len(x_shape), len(y_shape))
+    for i in reversed(range(dim)):
+        x_shape_i = 1 if i > len(x_shape)-1 else x_shape[i]
+        y_shape_i = 1 if i > len(y_shape)-1 else y_shape[i]
+        assert x_shape_i == 1 or y_shape_i == 1
+        broadcase_shape.append(x_shape_i if y_shape_i == 1 else y_shape_i)
+    return list(reversed(broadcase_shape))
+
+@register_function(torch.broadcast_tensors)
+def broadcast_tensors(*tensors):
+    from hidet.ir.utils.broadcast_utils import broadcast_shapes
+    shape_list = []
+    for t in tensors:
+        shape_list.append(t.shape)
+    b_shape = broadcast_shapes(shape_list)
+    new_tensors = []
+    for t in tensors:
+        new_tensors.append(ops.broadcast(t, b_shape))
+    return new_tensors
+
+from utils.hidet_digamma import digamma
+@register_function(torch.digamma)
+def torch_digamma(x):
+    return digamma(x)
+
+from utils.hidet_gamma import lgamma
+@register_method(torch.Tensor.lgamma)
+def torch_lgamma(self: Tensor) -> Tensor:
+    return lgamma(self)
+
+@register_function(torch._assert_async)
+def torch_assert_async(x, assert_msg):
+    return None
+
+
+
+query_name_dict = {('e',('r',)): '1p', 
+                    ('e', ('r', 'r')): '2p',
+                    ('e', ('r', 'r', 'r')): '3p',
+                    (('e', ('r',)), ('e', ('r',))): '2i',
+                    (('e', ('r',)), ('e', ('r',)), ('e', ('r',))): '3i',
+                    ((('e', ('r',)), ('e', ('r',))), ('r',)): 'ip',
+                    (('e', ('r', 'r')), ('e', ('r',))): 'pi',
+                    (('e', ('r',)), ('e', ('r', 'n'))): '2in',
+                    (('e', ('r',)), ('e', ('r',)), ('e', ('r', 'n'))): '3in',
+                    ((('e', ('r',)), ('e', ('r', 'n'))), ('r',)): 'inp',
+                    (('e', ('r', 'r')), ('e', ('r', 'n'))): 'pin',
+                    (('e', ('r', 'r', 'n')), ('e', ('r',))): 'pni',
+                    (('e', ('r',)), ('e', ('r',)), ('u',)): '2u-DNF',
+                    ((('e', ('r',)), ('e', ('r',)), ('u',)), ('r',)): 'up-DNF',
+                    ((('e', ('r', 'n')), ('e', ('r', 'n'))), ('n',)): '2u-DM',
+                    ((('e', ('r', 'n')), ('e', ('r', 'n'))), ('n', 'r')): 'up-DM'
+                }
+name_query_dict = {value: key for key, value in query_name_dict.items()}
+all_tasks = list(name_query_dict.keys()) # ['1p', '2p', '3p', '2i', '3i', 'ip', 'pi', '2in', '3in', 'inp', 'pin', 'pni', '2u-DNF', '2u-DM', 'up-DNF', 'up-DM']
+
+def parse_args(args=None):
+    parser = argparse.ArgumentParser(
+        description='Training and Testing Knowledge Graph Embedding Models',
+        usage='train.py [<args>] [-h | --help]'
+    )
+
+    parser.add_argument('--cuda', action='store_true', help='use GPU')
+    
+    parser.add_argument('--do_train', action='store_true', help="do train")
+    parser.add_argument('--do_valid', action='store_true', help="do valid")
+    parser.add_argument('--do_test', action='store_true', help="do test")
+
+    parser.add_argument('--data_path', type=str, default=None, help="KG data path")
+    parser.add_argument('-n', '--negative_sample_size', default=128, type=int, help="negative entities sampled per query")
+    parser.add_argument('-d', '--hidden_dim', default=500, type=int, help="embedding dimension")
+    parser.add_argument('-g', '--gamma', default=12.0, type=float, help="margin in the loss")
+    parser.add_argument('-b', '--batch_size', default=1024, type=int, help="batch size of queries")
+    parser.add_argument('--test_batch_size', default=1, type=int, help='valid/test batch size')
+    parser.add_argument('-lr', '--learning_rate', default=0.0001, type=float)
+    parser.add_argument('-cpu', '--cpu_num', default=10, type=int, help="used to speed up torch.dataloader")
+    parser.add_argument('-save', '--save_path', default=None, type=str, help="no need to set manually, will configure automatically")
+    parser.add_argument('--max_steps', default=100000, type=int, help="maximum iterations to train")
+    parser.add_argument('--warm_up_steps', default=None, type=int, help="no need to set manually, will configure automatically")
+    
+    parser.add_argument('--save_checkpoint_steps', default=50000, type=int, help="save checkpoints every xx steps")
+    parser.add_argument('--valid_steps', default=10000, type=int, help="evaluate validation queries every xx steps")
+    parser.add_argument('--log_steps', default=100, type=int, help='train log every xx steps')
+    parser.add_argument('--test_log_steps', default=1000, type=int, help='valid/test log every xx steps')
+    
+    parser.add_argument('--nentity', type=int, default=0, help='DO NOT MANUALLY SET')
+    parser.add_argument('--nrelation', type=int, default=0, help='DO NOT MANUALLY SET')
+    
+    parser.add_argument('--geo', default='vec', type=str, choices=['vec', 'box', 'beta'], help='the reasoning model, vec for GQE, box for Query2box, beta for BetaE')
+    parser.add_argument('--print_on_screen', action='store_true')
+    
+    parser.add_argument('--tasks', default='1p.2p.3p.2i.3i.ip.pi.2in.3in.inp.pin.pni.2u.up', type=str, help="tasks connected by dot, refer to the BetaE paper for detailed meaning and structure of each task")
+    parser.add_argument('--seed', default=0, type=int, help="random seed")
+    parser.add_argument('-betam', '--beta_mode', default="(1600,2)", type=str, help='(hidden_dim,num_layer) for BetaE relational projection')
+    parser.add_argument('-boxm', '--box_mode', default="(none,0.02)", type=str, help='(offset activation,center_reg) for Query2box, center_reg balances the in_box dist and out_box dist')
+    parser.add_argument('--prefix', default=None, type=str, help='prefix of the log path')
+    parser.add_argument('--checkpoint_path', default=None, type=str, help='path for loading the checkpoints')
+    parser.add_argument('-evu', '--evaluate_union', default="DNF", type=str, choices=['DNF', 'DM'], help='the way to evaluate union queries, transform it to disjunctive normal form (DNF) or use the De Morgan\'s laws (DM)')
+    parser.add_argument("-c", "--compile", default="eager", type=str, choices=["hidet", "inductor", "eager"], help="torch backend")
+
+    return parser.parse_args(args)
+
+def save_model(model, optimizer, save_variable_list, args):
+    '''
+    Save the parameters of the model and the optimizer,
+    as well as some other variables such as step and learning_rate
+    '''
+    
+    argparse_dict = vars(args)
+    with open(os.path.join(args.save_path, 'config.json'), 'w') as fjson:
+        json.dump(argparse_dict, fjson)
+
+    torch.save({
+        **save_variable_list,
+        'model_state_dict': model.state_dict(),
+        'optimizer_state_dict': optimizer.state_dict()},
+        os.path.join(args.save_path, 'checkpoint')
+    )
+
+def set_logger(args):
+    '''
+    Write logs to console and log file
+    '''
+    if args.do_train:
+        log_file = os.path.join(args.save_path, 'train.log')
+    else:
+        log_file = os.path.join(args.save_path, 'test.log')
+
+    logging.basicConfig(
+        format='%(asctime)s %(levelname)-8s %(message)s',
+        level=logging.INFO,
+        datefmt='%Y-%m-%d %H:%M:%S',
+        filename=log_file,
+        filemode='a+'
+    )
+    if args.print_on_screen:
+        console = logging.StreamHandler()
+        console.setLevel(logging.INFO)
+        formatter = logging.Formatter('%(asctime)s %(levelname)-8s %(message)s')
+        console.setFormatter(formatter)
+        logging.getLogger('').addHandler(console)
+
+def log_metrics(mode, step, metrics):
+    '''
+    Print the evaluation logs
+    '''
+    for metric in metrics:
+        logging.info('%s %s at step %d: %f' % (mode, metric, step, metrics[metric]))
+
+
+from utils.perf_time import TimeClock
+# @TimeCounter.count_time()
+def evaluate(model, tp_answers, fn_answers, args, dataloader, query_name_dict, mode, step, writer):
+    '''
+    Evaluate queries in dataloader
+    '''
+    average_metrics = defaultdict(float)
+    all_metrics = defaultdict(float)
+
+    time_counter1 = TimeCounter.profile_time('time_counter1', warmup_interval=3)
+    time_counter1.__enter__()
+    metrics = model.test_step(model, tp_answers, fn_answers, args, dataloader, query_name_dict)
+    time_counter1.__exit__(None, None, None)
+    
+    num_query_structures = 0
+    num_queries = 0
+    for query_structure in metrics:
+        log_metrics(mode+" "+query_name_dict[query_structure], step, metrics[query_structure])
+        for metric in metrics[query_structure]:
+            writer.add_scalar("_".join([mode, query_name_dict[query_structure], metric]), metrics[query_structure][metric], step)
+            all_metrics["_".join([query_name_dict[query_structure], metric])] = metrics[query_structure][metric]
+            if metric != 'num_queries':
+                average_metrics[metric] += metrics[query_structure][metric]
+        num_queries += metrics[query_structure]['num_queries']
+        num_query_structures += 1
+
+    for metric in average_metrics:
+        average_metrics[metric] /= num_query_structures
+        writer.add_scalar("_".join([mode, 'average', metric]), average_metrics[metric], step)
+        all_metrics["_".join(["average", metric])] = average_metrics[metric]
+    log_metrics('%s average'%mode, step, average_metrics)
+
+    return all_metrics
+        
+def load_data(args, tasks):
+    '''
+    Load queries and remove queries not in tasks
+    '''
+    logging.info("loading data")
+    train_queries = pickle.load(open(os.path.join(args.data_path, "train-queries.pkl"), 'rb'))
+    train_answers = pickle.load(open(os.path.join(args.data_path, "train-answers.pkl"), 'rb'))
+    valid_queries = pickle.load(open(os.path.join(args.data_path, "valid-queries.pkl"), 'rb'))
+    valid_hard_answers = pickle.load(open(os.path.join(args.data_path, "valid-hard-answers.pkl"), 'rb'))
+    valid_easy_answers = pickle.load(open(os.path.join(args.data_path, "valid-easy-answers.pkl"), 'rb'))
+    test_queries = pickle.load(open(os.path.join(args.data_path, "test-queries.pkl"), 'rb'))
+    test_hard_answers = pickle.load(open(os.path.join(args.data_path, "test-hard-answers.pkl"), 'rb'))
+    test_easy_answers = pickle.load(open(os.path.join(args.data_path, "test-easy-answers.pkl"), 'rb'))
+    
+    # remove tasks not in args.tasks
+    for name in all_tasks:
+        if 'u' in name:
+            name, evaluate_union = name.split('-')
+        else:
+            evaluate_union = args.evaluate_union
+        if name not in tasks or evaluate_union != args.evaluate_union:
+            query_structure = name_query_dict[name if 'u' not in name else '-'.join([name, evaluate_union])]
+            if query_structure in train_queries:
+                del train_queries[query_structure]
+            if query_structure in valid_queries:
+                del valid_queries[query_structure]
+            if query_structure in test_queries:
+                del test_queries[query_structure]
+
+    return train_queries, train_answers, valid_queries, valid_hard_answers, valid_easy_answers, test_queries, test_hard_answers, test_easy_answers
+
+def main(args):
+    set_global_seed(args.seed)
+    tasks = args.tasks.split('.')
+    for task in tasks:
+        if 'n' in task and args.geo in ['box', 'vec']:
+            assert False, "Q2B and GQE cannot handle queries with negation"
+    if args.evaluate_union == 'DM':
+        assert args.geo == 'beta', "only BetaE supports modeling union using De Morgan's Laws"
+
+    cur_time = parse_time()
+    if args.prefix is None:
+        prefix = 'logs'
+    else:
+        prefix = args.prefix
+
+    print ("overwritting args.save_path")
+    args.save_path = os.path.join(prefix, args.data_path.split('/')[-1], args.tasks, args.geo)
+    if args.geo in ['box']:
+        tmp_str = "g-{}-mode-{}".format(args.gamma, args.box_mode)
+    elif args.geo in ['vec']:
+        tmp_str = "g-{}".format(args.gamma)
+    elif args.geo == 'beta':
+        tmp_str = "g-{}-mode-{}".format(args.gamma, args.beta_mode)
+
+    if args.checkpoint_path is not None:
+        args.save_path = args.checkpoint_path
+    else:
+        args.save_path = os.path.join(args.save_path, tmp_str, cur_time)
+
+    if not os.path.exists(args.save_path):
+        os.makedirs(args.save_path)
+
+    print ("logging to", args.save_path)
+    if not args.do_train: # if not training, then create tensorboard files in some tmp location
+        writer = SummaryWriter('./logs-debug/unused-tb')
+    else:
+        writer = SummaryWriter(args.save_path)
+    set_logger(args)
+
+    with open('%s/stats.txt'%args.data_path) as f:
+        entrel = f.readlines()
+        nentity = int(entrel[0].split(' ')[-1])
+        nrelation = int(entrel[1].split(' ')[-1])
+    args.nentity = nentity
+    args.nrelation = nrelation
+    
+    logging.info('-------------------------------'*3)
+    logging.info('Geo: %s' % args.geo)
+    logging.info('Data Path: %s' % args.data_path)
+    logging.info('#entity: %d' % nentity)
+    logging.info('#relation: %d' % nrelation)
+    logging.info('#max steps: %d' % args.max_steps)
+    logging.info('Evaluate unoins using: %s' % args.evaluate_union)
+
+    # prepare data
+    train_queries, train_answers, valid_queries, valid_hard_answers, valid_easy_answers, test_queries, test_hard_answers, test_easy_answers = load_data(args, tasks)        
+
+    logging.info("Training info:")
+    if args.do_train:
+        for query_structure in train_queries:
+            logging.info(query_name_dict[query_structure]+": "+str(len(train_queries[query_structure])))
+        train_path_queries = defaultdict(set)
+        train_other_queries = defaultdict(set)
+        path_list = ['1p', '2p', '3p']
+        for query_structure in train_queries:
+            if query_name_dict[query_structure] in path_list:
+                train_path_queries[query_structure] = train_queries[query_structure]
+            else:
+                train_other_queries[query_structure] = train_queries[query_structure]
+        train_path_queries = flatten_query(train_path_queries)
+        train_path_iterator = SingledirectionalOneShotIterator(DataLoader(
+                                    TrainDataset(train_path_queries, nentity, nrelation, args.negative_sample_size, train_answers),
+                                    batch_size=args.batch_size,
+                                    shuffle=True,
+                                    num_workers=args.cpu_num,
+                                    collate_fn=TrainDataset.collate_fn
+                                ))
+        if len(train_other_queries) > 0:
+            train_other_queries = flatten_query(train_other_queries)
+            train_other_iterator = SingledirectionalOneShotIterator(DataLoader(
+                                        TrainDataset(train_other_queries, nentity, nrelation, args.negative_sample_size, train_answers),
+                                        batch_size=args.batch_size,
+                                        shuffle=True,
+                                        num_workers=args.cpu_num,
+                                        collate_fn=TrainDataset.collate_fn
+                                    ))
+        else:
+            train_other_iterator = None
+    
+    
+    logging.info("Validation info:")
+    if args.do_valid:
+        for query_structure in valid_queries:
+            logging.info(query_name_dict[query_structure]+": "+str(len(valid_queries[query_structure])))
+        valid_queries = flatten_query(valid_queries)
+        valid_dataloader = DataLoader(
+            TestDataset(
+                valid_queries, 
+                args.nentity, 
+                args.nrelation, 
+            ), 
+            batch_size=args.test_batch_size,
+            num_workers=args.cpu_num, 
+            collate_fn=TestDataset.collate_fn
+        )
+
+
+    logging.info("Test info:")
+    if args.do_test:
+        for query_structure in test_queries:
+            logging.info(query_name_dict[query_structure]+": "+str(len(test_queries[query_structure])))
+        test_queries = flatten_query(test_queries)
+        test_dataloader = DataLoader(
+            TestDataset(
+                test_queries, 
+                args.nentity, 
+                args.nrelation, 
+            ), 
+            batch_size=args.test_batch_size,
+            num_workers=args.cpu_num, 
+            collate_fn=TestDataset.collate_fn
+        )
+
+    model = KGReasoning(
+        nentity=nentity,
+        nrelation=nrelation,
+        hidden_dim=args.hidden_dim,
+        gamma=args.gamma,
+        geo=args.geo,
+        use_cuda = args.cuda,
+        box_mode=eval_tuple(args.box_mode),
+        beta_mode = eval_tuple(args.beta_mode),
+        test_batch_size=args.test_batch_size,
+        query_name_dict = query_name_dict
+    )
+
+    if args.compile == "eager":
+        model = model
+    elif args.compile == "inductor":
+        model = torch.compile(model, backend="inductor")
+    elif args.compile == "hidet":
+        model = torch.compile(model, backend="hidet")
+    # current_time = datetime.now().strftime("%Y%m%d-%H%M%S")
+    # hidet.torch.dynamo_config.dump_graph_ir("graph_hidet/" + current_time + args.geo)
+    # hidet.torch.dynamo_config.correctness_report()
+    # hidet.torch.dynamo_config.print_input_graph(True)
+    # hidet.torch.dynamo_config.search_space(2)
+    # hidet_model = torch.compile(model, backend="hidet")
+
+    logging.info('Model Parameter Configuration:')
+    num_params = 0
+    for name, param in model.named_parameters():
+        logging.info('Parameter %s: %s, require_grad = %s' % (name, str(param.size()), str(param.requires_grad)))
+        if param.requires_grad:
+            num_params += np.prod(param.size())
+    logging.info('Parameter Number: %d' % num_params)
+
+    if args.cuda:
+        model = model.cuda()
+        # inductor_model = inductor_model.cuda()
+        # hidet_model = hidet_model.cuda()
+    
+    if args.do_train:
+        current_learning_rate = args.learning_rate
+        optimizer = torch.optim.Adam(
+            filter(lambda p: p.requires_grad, model.parameters()), 
+            lr=current_learning_rate
+        )
+        warm_up_steps = args.max_steps // 2
+
+    if args.checkpoint_path is not None:
+        logging.info('Loading checkpoint %s...' % args.checkpoint_path)
+        checkpoint = torch.load(os.path.join(args.checkpoint_path, 'checkpoint'))
+        init_step = checkpoint['step']
+        model.load_state_dict(checkpoint['model_state_dict'])
+
+        if args.do_train:
+            current_learning_rate = checkpoint['current_learning_rate']
+            warm_up_steps = checkpoint['warm_up_steps']
+            optimizer.load_state_dict(checkpoint['optimizer_state_dict'])
+    else:
+        logging.info('Ramdomly Initializing %s Model...' % args.geo)
+        init_step = 0
+
+    step = init_step 
+    if args.geo == 'box':
+        logging.info('box mode = %s' % args.box_mode)
+    elif args.geo == 'beta':
+        logging.info('beta mode = %s' % args.beta_mode)
+    logging.info('tasks = %s' % args.tasks)
+    logging.info('init_step = %d' % init_step)
+    if args.do_train:
+        logging.info('Start Training...')
+        logging.info('learning_rate = %d' % current_learning_rate)
+    logging.info('batch_size = %d' % args.batch_size)
+    logging.info('hidden_dim = %d' % args.hidden_dim)
+    logging.info('gamma = %f' % args.gamma)
+    
+    if args.do_train:
+        training_logs = []
+
+        #Training Loop
+        for step in range(init_step, args.max_steps):
+            if step == 2*args.max_steps//3:
+                args.valid_steps *= 4
+
+            log = model.train_step(model, optimizer, train_path_iterator, args, step)
+            for metric in log:
+                writer.add_scalar('path_'+metric, log[metric], step)
+            if train_other_iterator is not None:
+                log = model.train_step(model, optimizer, train_other_iterator, args, step)
+                for metric in log:
+                    writer.add_scalar('other_'+metric, log[metric], step)
+                log = model.train_step(model, optimizer, train_path_iterator, args, step)
+
+            training_logs.append(log)
+
+            if step >= warm_up_steps:
+                current_learning_rate = current_learning_rate / 5
+                logging.info('Change learning_rate to %f at step %d' % (current_learning_rate, step))
+                optimizer = torch.optim.Adam(
+                    filter(lambda p: p.requires_grad, model.parameters()), 
+                    lr=current_learning_rate
+                )
+                warm_up_steps = warm_up_steps * 1.5
+            
+            if step % args.save_checkpoint_steps == 0:
+                save_variable_list = {
+                    'step': step, 
+                    'current_learning_rate': current_learning_rate,
+                    'warm_up_steps': warm_up_steps
+                }
+                save_model(model, optimizer, save_variable_list, args)
+
+            if step % args.valid_steps == 0 and step > 0:
+                if args.do_valid:
+                    logging.info('Evaluating on Valid Dataset...')
+                    valid_all_metrics = evaluate(model, valid_easy_answers, valid_hard_answers, args, valid_dataloader, query_name_dict, 'Valid', step, writer)
+
+                if args.do_test:
+                    logging.info('Evaluating on Test Dataset...')
+                    test_all_metrics = evaluate(model, test_easy_answers, test_hard_answers, args, test_dataloader, query_name_dict, 'Test', step, writer)
+                
+            if step % args.log_steps == 0:
+                metrics = {}
+                for metric in training_logs[0].keys():
+                    metrics[metric] = sum([log[metric] for log in training_logs])/len(training_logs)
+
+                log_metrics('Training average', step, metrics)
+                training_logs = []
+        
+        save_variable_list = {
+            'step': step, 
+            'current_learning_rate': current_learning_rate,
+            'warm_up_steps': warm_up_steps
+        }
+        save_model(model, optimizer, save_variable_list, args)
+        
+    try:
+        print (step)
+    except:
+        step = 0
+
+    if args.do_test:
+        logging.info('Evaluating on Test Dataset...')
+        # warmup
+        # for _ in range(50):
+            # _ = evaluate(model, test_easy_answers, test_hard_answers, args, test_dataloader, query_name_dict, 'Test', step, writer)    
+            # _ = evaluate(inductor_model, test_easy_answers, test_hard_answers, args, test_dataloader, query_name_dict, 'Test', step, writer)
+            # _ = evaluate(hidet_model, test_easy_answers, test_hard_answers, args, test_dataloader, query_name_dict, 'Test', step, writer)
+
+        # from torch.profiler import profile, record_function, ProfilerActivity
+        # with torch.autograd.profiler.profile(activities=[ProfilerActivity.CPU, ProfilerActivity.CUDA], record_shapes=True) as prof:
+        # with torch.autograd.profiler.profile(enabled=True) as prof:
+        # torch.cuda.memory._record_memory_history()
+        # test_all_metrics = evaluate(model, test_easy_answers, test_hard_answers, args, test_dataloader, query_name_dict, 'Test', step, writer)    
+
+
+        for _ in range(6):
+            test_all_metrics = evaluate(model, test_easy_answers, test_hard_answers, args, test_dataloader, query_name_dict, 'Test', step, writer)    
+        # test_all_metrics = evaluate(hidet_model, test_easy_answers, test_hard_answers, args, test_dataloader, query_name_dict, 'Test', step, writer)    
+       
+        # torch.cuda.memory._dump_snapshot("my_snapshot.pickle")
+        # print(prof.key_averages().table(sort_by="cuda_time_total", row_limit=10))
+
+
+        # logging.basicConfig(
+        #     format="%(levelname)s:%(asctime)s %(message)s",
+        #     level=logging.INFO,
+        #     datefmt="%Y-%m-%d %H:%M:%S",
+        # )
+        # logger: logging.Logger = logging.getLogger(__name__)
+        # logger.setLevel(level=logging.INFO)
+        # TIME_FORMAT_STR: str = "%b_%d_%H_%M_%S"
+
+        # def trace_handler(prof: torch.profiler.profile):
+        #     # Prefix for file names.
+        #     host_name = socket.gethostname()
+        #     timestamp = datetime.now().strftime(TIME_FORMAT_STR)
+        #     file_prefix = f"{host_name}_{timestamp}"
+        #     # Construct the trace file.
+        #     prof.export_chrome_trace(f"{file_prefix}.json.gz")
+        #     # Construct the memory timeline file.
+        #     prof.export_memory_timeline(f"{file_prefix}.html", device="cuda:0")
+
+        # with torch.profiler.profile(
+        #     activities=[
+        #         torch.profiler.ProfilerActivity.CPU,
+        #         torch.profiler.ProfilerActivity.CUDA,
+        #     ],
+        #     schedule=torch.profiler.schedule(wait=0, warmup=0, active=6, repeat=1),
+        #     record_shapes=True,
+        #     profile_memory=True,
+        #     with_stack=True,
+        #     on_trace_ready=trace_handler,
+        # ) as prof:
+        #     for _ in range(2):
+        #         prof.step()
+        #         with record_function("## forward ##"):
+        #             # test_all_metrics = evaluate(model, test_easy_answers, test_hard_answers, args, test_dataloader, query_name_dict, 'Test', step, writer)    
+        #             test_all_metrics = evaluate(inductor_model, test_easy_answers, test_hard_answers, args, test_dataloader, query_name_dict, 'Test', step, writer)    
+        #             # test_all_metrics = evaluate(hidet_model, test_easy_answers, test_hard_answers, args, test_dataloader, query_name_dict, 'Test', step, writer)    
+       
+
+    logging.info("Training finished!!")
+
+
+if __name__ == '__main__':
+    main(parse_args())